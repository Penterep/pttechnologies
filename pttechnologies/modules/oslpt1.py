--- conflicted
+++ resolved
@@ -114,11 +114,7 @@
                 display_name = product.get('our_name', 'Windows')
                 category_name = product_manager.get_category_name(product.get('category_id'))
                 vendor = product.get('vendor')
-<<<<<<< HEAD
-                storage.add_to_storage(technology=technology_name, technology_type=category_name, vulnerability="PTV-WEB-INFO-OSLNK", vendor=vendor)
-=======
                 storage.add_to_storage(technology=technology_name, technology_type=category_name, vulnerability="PTV-WEB-INFO-OSLNK", vendor=vendor, product_id=6)
->>>>>>> 26ed3cf6
                 ptprint(f"Identified OS: {display_name}", "VULN", not self.args.json, indent=4, end=" ")
                 ptprint(f"({probability}%)", "ADDITIONS", not self.args.json, colortext=True)
         else:
@@ -130,11 +126,7 @@
                 display_name = product.get('our_name', 'Linux')
                 category_name = product_manager.get_category_name(product.get('category_id'))
                 vendor = product.get('vendor')
-<<<<<<< HEAD
-                storage.add_to_storage(technology=technology_name, technology_type=category_name, vulnerability="PTV-WEB-INFO-OSLNK", vendor=vendor)
-=======
                 storage.add_to_storage(technology=technology_name, technology_type=category_name, vulnerability="PTV-WEB-INFO-OSLNK", vendor=vendor, product_id=167)
->>>>>>> 26ed3cf6
                 ptprint(f"Identified OS: {display_name}", "VULN", not self.args.json, indent=4, end=" ")
                 ptprint(f"({probability}%)", "ADDITIONS", not self.args.json, colortext=True)
 
